--- conflicted
+++ resolved
@@ -385,12 +385,8 @@
         self.gui = gui
         self.dynamic_ncols = dynamic_ncols
         self.smoothing = smoothing
-<<<<<<< HEAD
-        self.avg_rate = None
+        self.avg_time = None
         self._time = time
-=======
-        self.avg_time = None
->>>>>>> fcde7b19
         # if nested, at initial sp() call we replace '\r' by '\n' to
         # not overwrite the outer progress bar
         self.nested = nested
@@ -451,11 +447,8 @@
             smoothing = self.smoothing
             avg_time = self.avg_time
             bar_format = self.bar_format
-<<<<<<< HEAD
             _time = self._time
-=======
             format_meter = self.format_meter
->>>>>>> fcde7b19
 
             try:
                 sp = self.sp
