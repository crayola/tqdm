--- conflicted
+++ resolved
@@ -377,15 +377,9 @@
     from tqdm import trange
     from time import sleep
 
-<<<<<<< HEAD
-    for i in trange(10, desc='1st loop', leave=True):
-        for j in trange(5, desc='2nd loop', leave=True):
-            for k in trange(100, desc='3nd loop', leave=True):
-=======
     for i in trange(10, desc='1st loop'):
-        for j in trange(5, desc='2nd loop', leave=False, nested=True):
-            for k in trange(100, desc='3nd loop', nested=True):
->>>>>>> 770b219f
+        for j in trange(5, desc='2nd loop', leave=False):
+            for k in trange(100, desc='3nd loop'):
                 sleep(0.01)
 
 On Windows `colorama <https://github.com/tartley/colorama>`__ will be used if
